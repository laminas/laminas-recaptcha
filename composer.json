--- conflicted
+++ resolved
@@ -29,15 +29,9 @@
     },
     "require-dev": {
         "laminas/laminas-coding-standard": "~2.3.0",
-<<<<<<< HEAD
-        "laminas/laminas-config": "^3.4",
-        "laminas/laminas-validator": "^2.14",
-        "phpunit/phpunit": "^9.4.3"
-=======
         "laminas/laminas-config": "^3.7",
         "laminas/laminas-validator": "^2.15",
         "phpunit/phpunit": "^9.5.4"
->>>>>>> f3bdb2fc
     },
     "suggest": {
         "laminas/laminas-validator": "~2.0, if using ReCaptcha's Mailhide API"
